# -*- mode: cmake; tab-width: 2; indent-tabs-mode: t; truncate-lines: t; compile-command: "cmake -Wdev" -*-
# vim: set filetype=cmake autoindent tabstop=2 shiftwidth=2 noexpandtab softtabstop=2 nowrap:

# This file sets up six lists:
# MAIN_SOURCE_FILES     List of compilation units which will be included in
#                       the library. If it isn't on this list, it won't be
#                       part of the library. Please try to keep it sorted to
#                       maintain sanity.
#
# TEST_SOURCE_FILES     List of programs that will be run as unit tests.
#
# TEST_DATA_FILES       Files from the source three that should be made
#                       available in the corresponding location in the build
#                       tree in order to run tests there.
#
# EXAMPLE_SOURCE_FILES  Other programs that will be compiled as part of the
#                       build, but which is not part of the library nor is
#                       run as tests.
#
# PUBLIC_HEADER_FILES   List of public header files that should be
#                       distributed together with the library. The source
#                       files can of course include other files than these;
#                       you should only add to this list if the *user* of
#                       the library needs it.
#
# ATTIC_FILES           Unmaintained files. This for the projects developers
#                       only. Don't expect these files to build.

# originally generated with the command:
# find dune -name '*.c*' -printf '\t%p\n' | sort
list (APPEND MAIN_SOURCE_FILES
  dune/grid/cpgrid/Intersection.cpp
  dune/grid/cpgrid/CpGridData.cpp
  dune/grid/cpgrid/CpGrid.cpp
  dune/grid/cpgrid/GridHelpers.cpp
  dune/grid/cpgrid/PartitionTypeIndicator.cpp
  dune/grid/cpgrid/processEclipseFormat.cpp
  dune/grid/cpgrid/readSintefLegacyFormat.cpp
  dune/grid/cpgrid/writeSintefLegacyFormat.cpp
  dune/grid/common/GeometryHelpers.cpp
  dune/grid/common/GridPartitioning.cpp
  dune/grid/common/WellConnections.cpp
  dune/grid/common/ZoltanGraphFunctions.cpp
  dune/grid/common/ZoltanPartition.cpp
  opm/core/grid/GridHelpers.cpp
  opm/core/grid/GridManager.cpp
  opm/core/grid/GridUtilities.cpp
  opm/core/grid/cart_grid.c
  opm/core/grid/cornerpoint_grid.c
  opm/core/grid/cpgpreprocess/facetopology.c
  opm/core/grid/cpgpreprocess/geometry.c
  opm/core/grid/cpgpreprocess/preprocess.c
  opm/core/grid/cpgpreprocess/uniquepoints.c
  opm/core/grid/grid.c
  opm/core/grid/grid_equal.cpp
  opm/core/utility/StopWatch.cpp
  )

# originally generated with the command:
# find tests/not-unit/ -name \*.cpp -o \*.cc
list (APPEND ATTIC_FILES
  attic/partition_test.cpp
# attic/dumux_test.cpp
  attic/mapper_test.cpp
  attic/buildcpgrid_test.cpp
# attic/cpgrid_test.cpp
  attic/check_grid_normals.cpp
  )

# originally generated with the command:
# find tests -name '*.cpp' -a ! -wholename '*/not-unit/*' -printf '\t%p\n' | sort
list (APPEND TEST_SOURCE_FILES
  tests/cpgrid/distribution_test.cpp
<<<<<<< HEAD
  tests/cpgrid/entityrep_test.cpp
  tests/cpgrid/entity_test.cpp
  tests/cpgrid/facetag_test.cpp
  tests/cpgrid/geometry_test.cpp
  tests/cpgrid/orientedentitytable_test.cpp
  tests/cpgrid/partition_iterator_test.cpp
  tests/cpgrid/zoltan_test.cpp
  tests/grid_test.cc
  tests/p2pcommunicator_test.cc
  tests/test_sparsetable.cpp
  tests/test_cartgrid.cpp
  tests/test_column_extract.cpp
  tests/test_geom2d.cpp
  tests/test_gridutilities.cpp
  tests/test_minpvprocessor.cpp
  tests/test_quadratures.cpp
  tests/test_ug.cpp
  )
=======
	tests/cpgrid/entityrep_test.cpp
	tests/cpgrid/entity_test.cpp
	tests/cpgrid/facetag_test.cpp
	tests/cpgrid/geometry_test.cpp
	tests/cpgrid/orientedentitytable_test.cpp
	tests/cpgrid/partition_iterator_test.cpp
	tests/cpgrid/zoltan_test.cpp
	tests/grid_test.cc
	tests/p2pcommunicator_test.cc
	tests/test_sparsetable.cpp
	tests/test_cartgrid.cpp
	tests/test_column_extract.cpp
	tests/test_geom2d.cpp
	tests/test_gridutilities.cpp
	tests/test_minpvprocessor.cpp
	tests/test_quadratures.cpp
	tests/test_repairzcorn.cpp
	tests/test_ug.cpp
	)
>>>>>>> f81cd33c

# originally generated with the command:
# find tests -name '*.xml' -a ! -wholename '*/not-unit/*' -printf '\t%p\n' | sort
list (APPEND TEST_DATA_FILES
     tests/CORNERPOINT_ACTNUM.DATA
  )

# originally generated with the command:
# find tutorials examples -name '*.c*' -printf '\t%p\n' | sort
list (APPEND EXAMPLE_SOURCE_FILES
  examples/grdecl2vtu.cpp
  examples/finitevolume/finitevolume.cc
  examples/mirror_grid.cpp
  )

# programs listed here will not only be compiled, but also marked for
# installation
list (APPEND PROGRAM_SOURCE_FILES
  examples/grdecl2vtu.cpp
  examples/mirror_grid.cpp
  )

# originally generated with the command:
# find dune -name '*.h*' -a ! -name '*-pch.hpp' -printf '\t%p\n' | sort
list (APPEND PUBLIC_HEADER_FILES
<<<<<<< HEAD
  dune/grid/common/GeometryHelpers.hpp
  dune/grid/common/GridAdapter.hpp
  dune/grid/common/GridPartitioning.hpp
  dune/grid/common/Volumes.hpp
  dune/grid/common/p2pcommunicator.hh
  dune/grid/common/p2pcommunicator_impl.hh
  dune/grid/cpgrid/CartesianIndexMapper.hpp
  dune/grid/cpgrid/CpGridData.hpp
  dune/grid/cpgrid/DefaultGeometryPolicy.hpp
  dune/grid/cpgrid/dgfparser.hh
  dune/grid/cpgrid/Entity2IndexDataHandle.hpp
  dune/grid/cpgrid/Entity.hpp
  dune/grid/cpgrid/EntityRep.hpp
  dune/grid/cpgrid/Geometry.hpp
  dune/grid/cpgrid/GlobalIdMapping.hpp
  dune/grid/cpgrid/GridHelpers.hpp
  dune/grid/CpGrid.hpp
  dune/grid/cpgrid/Indexsets.hpp
  dune/grid/cpgrid/Intersection.hpp
  dune/grid/cpgrid/Iterators.hpp
  dune/grid/cpgrid/OrientedEntityTable.hpp
  dune/grid/cpgrid/PartitionIteratorRule.hpp
  dune/grid/cpgrid/PartitionTypeIndicator.hpp
  dune/grid/cpgrid/PersistentContainer.hpp
  dune/grid/common/CartesianIndexMapper.hpp
  dune/grid/common/WellConnections.hpp
  dune/grid/common/ZoltanGraphFunctions.hpp
  dune/grid/common/ZoltanPartition.hpp
  dune/grid/polyhedralgrid/capabilities.hh
  dune/grid/polyhedralgrid/cartesianindexmapper.hh
  dune/grid/polyhedralgrid/declaration.hh
  dune/grid/polyhedralgrid/dgfparser.hh
  dune/grid/polyhedralgrid/entity.hh
  dune/grid/polyhedralgrid/entitypointer.hh
  dune/grid/polyhedralgrid/entityseed.hh
  dune/grid/polyhedralgrid/geometry.hh
  dune/grid/polyhedralgrid/gridhelpers.hh
  dune/grid/polyhedralgrid/grid.hh
  dune/grid/polyhedralgrid/gridview.hh
  dune/grid/polyhedralgrid.hh
  dune/grid/polyhedralgrid/idset.hh
  dune/grid/polyhedralgrid/indexset.hh
  dune/grid/polyhedralgrid/intersection.hh
  dune/grid/polyhedralgrid/intersectioniterator.hh
  dune/grid/polyhedralgrid/iterator.hh
  dune/grid/polyhedralgrid/persistentcontainer.hh
  opm/core/grid.h
  opm/core/grid/CellQuadrature.hpp
  opm/core/grid/ColumnExtract.hpp
  opm/core/grid/FaceQuadrature.hpp
  opm/core/grid/GridHelpers.hpp
  opm/core/grid/GridManager.hpp
  opm/core/grid/GridUtilities.hpp
  opm/core/grid/MinpvProcessor.hpp
  opm/core/grid/PinchProcessor.hpp
  opm/core/grid/cart_grid.h
  opm/core/grid/cornerpoint_grid.h
  opm/core/grid/cpgpreprocess/facetopology.h
  opm/core/grid/cpgpreprocess/geometry.h
  opm/core/grid/cpgpreprocess/preprocess.h
  opm/core/grid/cpgpreprocess/uniquepoints.h
  opm/core/utility/SparseTable.hpp
  opm/core/utility/StopWatch.hpp
  opm/grid/utility/ErrorMacros.hpp
  opm/grid/utility/OpmParserIncludes.hpp
  opm/grid/utility/platform_dependent/disable_warnings.h
  opm/grid/utility/platform_dependent/reenable_warnings.h
  )
=======
	dune/grid/common/GeometryHelpers.hpp
	dune/grid/common/GridAdapter.hpp
	dune/grid/common/GridPartitioning.hpp
	dune/grid/common/Volumes.hpp
	dune/grid/common/p2pcommunicator.hh
	dune/grid/common/p2pcommunicator_impl.hh
	dune/grid/cpgrid/CartesianIndexMapper.hpp
	dune/grid/cpgrid/CpGridData.hpp
	dune/grid/cpgrid/DefaultGeometryPolicy.hpp
	dune/grid/cpgrid/dgfparser.hh
	dune/grid/cpgrid/Entity2IndexDataHandle.hpp
	dune/grid/cpgrid/Entity.hpp
	dune/grid/cpgrid/EntityRep.hpp
	dune/grid/cpgrid/Geometry.hpp
	dune/grid/cpgrid/GlobalIdMapping.hpp
	dune/grid/cpgrid/GridHelpers.hpp
	dune/grid/CpGrid.hpp
	dune/grid/cpgrid/Indexsets.hpp
	dune/grid/cpgrid/Intersection.hpp
	dune/grid/cpgrid/Iterators.hpp
	dune/grid/cpgrid/OrientedEntityTable.hpp
	dune/grid/cpgrid/PartitionIteratorRule.hpp
	dune/grid/cpgrid/PartitionTypeIndicator.hpp
	dune/grid/cpgrid/PersistentContainer.hpp
	dune/grid/common/CartesianIndexMapper.hpp
	dune/grid/common/WellConnections.hpp
	dune/grid/common/ZoltanGraphFunctions.hpp
	dune/grid/common/ZoltanPartition.hpp
	dune/grid/polyhedralgrid/capabilities.hh
	dune/grid/polyhedralgrid/cartesianindexmapper.hh
	dune/grid/polyhedralgrid/declaration.hh
	dune/grid/polyhedralgrid/dgfparser.hh
	dune/grid/polyhedralgrid/entity.hh
	dune/grid/polyhedralgrid/entitypointer.hh
	dune/grid/polyhedralgrid/entityseed.hh
	dune/grid/polyhedralgrid/geometry.hh
	dune/grid/polyhedralgrid/gridhelpers.hh
	dune/grid/polyhedralgrid/grid.hh
	dune/grid/polyhedralgrid/gridview.hh
	dune/grid/polyhedralgrid.hh
	dune/grid/polyhedralgrid/idset.hh
	dune/grid/polyhedralgrid/indexset.hh
	dune/grid/polyhedralgrid/intersection.hh
	dune/grid/polyhedralgrid/intersectioniterator.hh
	dune/grid/polyhedralgrid/iterator.hh
	dune/grid/polyhedralgrid/persistentcontainer.hh
        opm/core/grid.h
        opm/core/grid/CellQuadrature.hpp
        opm/core/grid/ColumnExtract.hpp
        opm/core/grid/FaceQuadrature.hpp
        opm/core/grid/GridHelpers.hpp
        opm/core/grid/GridManager.hpp
        opm/core/grid/GridUtilities.hpp
        opm/core/grid/MinpvProcessor.hpp
        opm/core/grid/PinchProcessor.hpp
	opm/core/grid/RepairZCORN.hpp
        opm/core/grid/cart_grid.h
        opm/core/grid/cornerpoint_grid.h
        opm/core/grid/cpgpreprocess/facetopology.h
        opm/core/grid/cpgpreprocess/geometry.h
        opm/core/grid/cpgpreprocess/preprocess.h
        opm/core/grid/cpgpreprocess/uniquepoints.h
        opm/core/utility/SparseTable.hpp
        opm/core/utility/StopWatch.hpp
	)
>>>>>>> f81cd33c
<|MERGE_RESOLUTION|>--- conflicted
+++ resolved
@@ -71,26 +71,6 @@
 # find tests -name '*.cpp' -a ! -wholename '*/not-unit/*' -printf '\t%p\n' | sort
 list (APPEND TEST_SOURCE_FILES
   tests/cpgrid/distribution_test.cpp
-<<<<<<< HEAD
-  tests/cpgrid/entityrep_test.cpp
-  tests/cpgrid/entity_test.cpp
-  tests/cpgrid/facetag_test.cpp
-  tests/cpgrid/geometry_test.cpp
-  tests/cpgrid/orientedentitytable_test.cpp
-  tests/cpgrid/partition_iterator_test.cpp
-  tests/cpgrid/zoltan_test.cpp
-  tests/grid_test.cc
-  tests/p2pcommunicator_test.cc
-  tests/test_sparsetable.cpp
-  tests/test_cartgrid.cpp
-  tests/test_column_extract.cpp
-  tests/test_geom2d.cpp
-  tests/test_gridutilities.cpp
-  tests/test_minpvprocessor.cpp
-  tests/test_quadratures.cpp
-  tests/test_ug.cpp
-  )
-=======
 	tests/cpgrid/entityrep_test.cpp
 	tests/cpgrid/entity_test.cpp
 	tests/cpgrid/facetag_test.cpp
@@ -110,7 +90,6 @@
 	tests/test_repairzcorn.cpp
 	tests/test_ug.cpp
 	)
->>>>>>> f81cd33c
 
 # originally generated with the command:
 # find tests -name '*.xml' -a ! -wholename '*/not-unit/*' -printf '\t%p\n' | sort
@@ -136,7 +115,6 @@
 # originally generated with the command:
 # find dune -name '*.h*' -a ! -name '*-pch.hpp' -printf '\t%p\n' | sort
 list (APPEND PUBLIC_HEADER_FILES
-<<<<<<< HEAD
   dune/grid/common/GeometryHelpers.hpp
   dune/grid/common/GridAdapter.hpp
   dune/grid/common/GridPartitioning.hpp
@@ -192,6 +170,7 @@
   opm/core/grid/GridUtilities.hpp
   opm/core/grid/MinpvProcessor.hpp
   opm/core/grid/PinchProcessor.hpp
+  opm/core/grid/RepairZCORN.hpp
   opm/core/grid/cart_grid.h
   opm/core/grid/cornerpoint_grid.h
   opm/core/grid/cpgpreprocess/facetopology.h
@@ -204,71 +183,4 @@
   opm/grid/utility/OpmParserIncludes.hpp
   opm/grid/utility/platform_dependent/disable_warnings.h
   opm/grid/utility/platform_dependent/reenable_warnings.h
-  )
-=======
-	dune/grid/common/GeometryHelpers.hpp
-	dune/grid/common/GridAdapter.hpp
-	dune/grid/common/GridPartitioning.hpp
-	dune/grid/common/Volumes.hpp
-	dune/grid/common/p2pcommunicator.hh
-	dune/grid/common/p2pcommunicator_impl.hh
-	dune/grid/cpgrid/CartesianIndexMapper.hpp
-	dune/grid/cpgrid/CpGridData.hpp
-	dune/grid/cpgrid/DefaultGeometryPolicy.hpp
-	dune/grid/cpgrid/dgfparser.hh
-	dune/grid/cpgrid/Entity2IndexDataHandle.hpp
-	dune/grid/cpgrid/Entity.hpp
-	dune/grid/cpgrid/EntityRep.hpp
-	dune/grid/cpgrid/Geometry.hpp
-	dune/grid/cpgrid/GlobalIdMapping.hpp
-	dune/grid/cpgrid/GridHelpers.hpp
-	dune/grid/CpGrid.hpp
-	dune/grid/cpgrid/Indexsets.hpp
-	dune/grid/cpgrid/Intersection.hpp
-	dune/grid/cpgrid/Iterators.hpp
-	dune/grid/cpgrid/OrientedEntityTable.hpp
-	dune/grid/cpgrid/PartitionIteratorRule.hpp
-	dune/grid/cpgrid/PartitionTypeIndicator.hpp
-	dune/grid/cpgrid/PersistentContainer.hpp
-	dune/grid/common/CartesianIndexMapper.hpp
-	dune/grid/common/WellConnections.hpp
-	dune/grid/common/ZoltanGraphFunctions.hpp
-	dune/grid/common/ZoltanPartition.hpp
-	dune/grid/polyhedralgrid/capabilities.hh
-	dune/grid/polyhedralgrid/cartesianindexmapper.hh
-	dune/grid/polyhedralgrid/declaration.hh
-	dune/grid/polyhedralgrid/dgfparser.hh
-	dune/grid/polyhedralgrid/entity.hh
-	dune/grid/polyhedralgrid/entitypointer.hh
-	dune/grid/polyhedralgrid/entityseed.hh
-	dune/grid/polyhedralgrid/geometry.hh
-	dune/grid/polyhedralgrid/gridhelpers.hh
-	dune/grid/polyhedralgrid/grid.hh
-	dune/grid/polyhedralgrid/gridview.hh
-	dune/grid/polyhedralgrid.hh
-	dune/grid/polyhedralgrid/idset.hh
-	dune/grid/polyhedralgrid/indexset.hh
-	dune/grid/polyhedralgrid/intersection.hh
-	dune/grid/polyhedralgrid/intersectioniterator.hh
-	dune/grid/polyhedralgrid/iterator.hh
-	dune/grid/polyhedralgrid/persistentcontainer.hh
-        opm/core/grid.h
-        opm/core/grid/CellQuadrature.hpp
-        opm/core/grid/ColumnExtract.hpp
-        opm/core/grid/FaceQuadrature.hpp
-        opm/core/grid/GridHelpers.hpp
-        opm/core/grid/GridManager.hpp
-        opm/core/grid/GridUtilities.hpp
-        opm/core/grid/MinpvProcessor.hpp
-        opm/core/grid/PinchProcessor.hpp
-	opm/core/grid/RepairZCORN.hpp
-        opm/core/grid/cart_grid.h
-        opm/core/grid/cornerpoint_grid.h
-        opm/core/grid/cpgpreprocess/facetopology.h
-        opm/core/grid/cpgpreprocess/geometry.h
-        opm/core/grid/cpgpreprocess/preprocess.h
-        opm/core/grid/cpgpreprocess/uniquepoints.h
-        opm/core/utility/SparseTable.hpp
-        opm/core/utility/StopWatch.hpp
-	)
->>>>>>> f81cd33c
+  )